import torch
import torch.nn as nn

from EEG2Video.GLMNet.modules.models_paper import shallownet

class MyEEGNetEmbedding(nn.Module):
    """EEGNet feature extractor used before the transformer."""

    def __init__(self, d_model: int = 128, C: int = 62, T: int = 100,
                 F1: int = 16, D: int = 4, F2: int = 16, cross_subject: bool = False) -> None:
        super().__init__()
        self.drop_out = 0.25 if cross_subject else 0.5

        self.block_1 = nn.Sequential(
            nn.ZeroPad2d((31, 32, 0, 0)),
            nn.Conv2d(1, F1, kernel_size=(1, 64), bias=False),
            nn.BatchNorm2d(F1)
        )

        self.block_2 = nn.Sequential(
            nn.Conv2d(F1, F1 * D, kernel_size=(C, 1), groups=F1, bias=False),
            nn.BatchNorm2d(F1 * D),
            nn.ELU(),
            nn.AvgPool2d((1, 4)),
            nn.Dropout(self.drop_out)
        )

        self.block_3 = nn.Sequential(
            nn.ZeroPad2d((7, 8, 0, 0)),
            nn.Conv2d(F1 * D, F1 * D, kernel_size=(1, 16), groups=F1 * D, bias=False),
            nn.Conv2d(F1 * D, F2, kernel_size=(1, 1), bias=False),
            nn.BatchNorm2d(F2),
            nn.ELU(),
            nn.AvgPool2d((1, 8)),
            nn.Dropout(self.drop_out)
        )

        self.embedding = nn.Linear(48, d_model)

    def forward(self, x: torch.Tensor) -> torch.Tensor:
        x = self.block_1(x)
        x = self.block_2(x)
        x = self.block_3(x)
        x = x.view(x.size(0), -1)
        return self.embedding(x)


class ShallowNetEmbedding(nn.Module):
<<<<<<< HEAD
    """ShallowNet feature extractor optionally loaded from a checkpoint."""

    def __init__(self, d_model: int = 128, C: int = 62, T: int = 100,
                 ckpt: str | None = None) -> None:
        super().__init__()
        self.features = nn.Sequential(
            nn.Conv2d(1, 32, kernel_size=(1, 13), padding=(0, 6)),
            nn.BatchNorm2d(32),
            nn.ELU(),
            nn.Conv2d(32, 64, kernel_size=(C, 1)),
            nn.BatchNorm2d(64),
            nn.ELU(),
            nn.AvgPool2d(kernel_size=(1, 5), stride=(1, 2)),
            nn.Dropout(0.6),
        )
        time_dim = (T - 5) // 2 + 1
        self.proj = nn.Linear(64 * time_dim, d_model)

        if ckpt:
            state = torch.load(ckpt, map_location="cpu")
            if isinstance(state, dict) and "state_dict" in state:
                state = state["state_dict"]
            try:
                self.load_state_dict(state, strict=False)
            except RuntimeError:
                print(f"Warning: failed to load ShallowNet weights from {ckpt}")

    def forward(self, x: torch.Tensor) -> torch.Tensor:
        x = self.features(x)
        x = x.view(x.size(0), -1)
        return self.proj(x)
=======
    """Wraps the shallownet model used in GLMNet."""

    def __init__(self, d_model: int = 128, C: int = 62, T: int = 100,
                 weights_path: str | None = None) -> None:
        super().__init__()
        self.model = shallownet(out_dim=d_model, C=C, T=T)
        if weights_path is not None:
            state_dict = torch.load(weights_path, map_location="cpu")
            self.model.load_state_dict(state_dict)

    def forward(self, x: torch.Tensor) -> torch.Tensor:
        return self.model(x)
>>>>>>> 2b171985


class PositionalEncoding(nn.Module):
    """Injects positional information into token embeddings."""

    def __init__(self, d_model: int, dropout: float, max_len: int = 5000) -> None:
        super().__init__()
        self.dropout = nn.Dropout(dropout)

        pe = torch.zeros(max_len, d_model)
        position = torch.arange(0, max_len).unsqueeze(1)
        div_term = torch.exp(torch.arange(0, d_model, 2) * -(torch.log(torch.tensor(10000.0)) / d_model))
        pe[:, 0::2] = torch.sin(position * div_term)
        pe[:, 1::2] = torch.cos(position * div_term)
        self.register_buffer("pe", pe.unsqueeze(0))

    def forward(self, x: torch.Tensor) -> torch.Tensor:
        x = x + self.pe[:, : x.size(1)].requires_grad_(False)
        return self.dropout(x)


class myTransformer(nn.Module):
<<<<<<< HEAD
    def __init__(self, d_model: int = 512, *, eeg_backbone: str = "eegnet",
                 shallownet_ckpt: str | None = None) -> None:
        """Autoregressive transformer mapping EEG to video latents.

        Parameters
        ----------
        d_model : int, optional
            Dimension of the internal embeddings, by default ``512``.
        eeg_backbone : {"eegnet", "shallownet"}, optional
            Type of EEG encoder used before the transformer.
        shallownet_ckpt : str, optional
            Path to pretrained ShallowNet weights when ``eeg_backbone`` is
            ``"shallownet"``.
        """

        super().__init__()
        self.img_embedding = nn.Linear(4 * 36 * 64, d_model)
        if eeg_backbone == "eegnet":
            self.eeg_embedding = MyEEGNetEmbedding(d_model=d_model)
        elif eeg_backbone == "shallownet":
=======
    def __init__(self, d_model: int = 512, use_shallownet: bool = False,
                 shallownet_path: str | None = None) -> None:
        super().__init__()
        self.img_embedding = nn.Linear(4 * 36 * 64, d_model)
        if use_shallownet:
>>>>>>> 2b171985
            self.eeg_embedding = ShallowNetEmbedding(
                d_model=d_model,
                C=62,
                T=100,
<<<<<<< HEAD
                ckpt=shallownet_ckpt,
            )
        else:
            raise ValueError(f"Unsupported eeg_backbone: {eeg_backbone}")
=======
                weights_path=shallownet_path,
            )
        else:
            self.eeg_embedding = MyEEGNetEmbedding(d_model=d_model)
>>>>>>> 2b171985

        self.transformer_encoder = nn.TransformerEncoder(
            nn.TransformerEncoderLayer(d_model=d_model, nhead=4, batch_first=True),
            num_layers=2,
        )
        self.transformer_decoder = nn.TransformerDecoder(
            nn.TransformerDecoderLayer(d_model=d_model, nhead=4, batch_first=True),
            num_layers=4,
        )

        self.positional_encoding = PositionalEncoding(d_model, dropout=0.0)
        self.txtpredictor = nn.Linear(d_model, 13)
        self.predictor = nn.Linear(d_model, 4 * 36 * 64)

    def forward(self, src: torch.Tensor, tgt: torch.Tensor):
        """Forward pass.

        Parameters
        ----------
        src : Tensor
            EEG input of shape ``(batch, 7, 62, 100)`` which becomes ``(batch, 7, d_model)`` after embedding.
        tgt : Tensor
            Video latent sequence of shape ``(batch, 7, 4, 36, 64)`` where the first frame is padding.

        Returns
        -------
        Tuple[Tensor, Tensor]
            Text logits and latent predictions of shape ``(batch, 7, 4, 36, 64)``.
            Only the last 6 frames are used for the loss.

        Raises
        ------
        ValueError
            If ``src`` is not of shape ``(batch, 7, 62, 100)``.
        """

        # Validate EEG input dimensions
        if src.size(1) != 7 or src.size(2) != 62 or src.size(3) != 100:
            raise ValueError(f"Expected src shape (B,7,62,100) but got {tuple(src.shape)}")

        # Reshape EEG input for embedding while remaining robust to non-contiguous tensors
        batch_size, seq_len, _, _ = src.shape
        src = src.reshape(batch_size * seq_len, 1, 62, 100)
        src = self.eeg_embedding(src)
        src = src.reshape(batch_size, seq_len, -1)

        # Flatten video latents before linear embedding
        tgt = tgt.reshape(tgt.size(0), tgt.size(1), -1)
        tgt = self.img_embedding(tgt)

        src = self.positional_encoding(src)
        tgt = self.positional_encoding(tgt)

        tgt_mask = nn.Transformer.generate_square_subsequent_mask(tgt.size(1)).to(tgt.device)
        memory = self.transformer_encoder(src)

        new_tgt = torch.zeros(tgt.size(0), 1, tgt.size(2), device=tgt.device)
        for i in range(6):
            out = self.transformer_decoder(new_tgt, memory, tgt_mask=tgt_mask[: i + 1, : i + 1])
            new_tgt = torch.cat((new_tgt, out[:, -1:, :]), dim=1)

        memory = memory.mean(dim=1)
        preds = self.predictor(new_tgt).view(new_tgt.size(0), new_tgt.size(1), 4, 36, 64)
        return self.txtpredictor(memory), preds<|MERGE_RESOLUTION|>--- conflicted
+++ resolved
@@ -46,39 +46,6 @@
 
 
 class ShallowNetEmbedding(nn.Module):
-<<<<<<< HEAD
-    """ShallowNet feature extractor optionally loaded from a checkpoint."""
-
-    def __init__(self, d_model: int = 128, C: int = 62, T: int = 100,
-                 ckpt: str | None = None) -> None:
-        super().__init__()
-        self.features = nn.Sequential(
-            nn.Conv2d(1, 32, kernel_size=(1, 13), padding=(0, 6)),
-            nn.BatchNorm2d(32),
-            nn.ELU(),
-            nn.Conv2d(32, 64, kernel_size=(C, 1)),
-            nn.BatchNorm2d(64),
-            nn.ELU(),
-            nn.AvgPool2d(kernel_size=(1, 5), stride=(1, 2)),
-            nn.Dropout(0.6),
-        )
-        time_dim = (T - 5) // 2 + 1
-        self.proj = nn.Linear(64 * time_dim, d_model)
-
-        if ckpt:
-            state = torch.load(ckpt, map_location="cpu")
-            if isinstance(state, dict) and "state_dict" in state:
-                state = state["state_dict"]
-            try:
-                self.load_state_dict(state, strict=False)
-            except RuntimeError:
-                print(f"Warning: failed to load ShallowNet weights from {ckpt}")
-
-    def forward(self, x: torch.Tensor) -> torch.Tensor:
-        x = self.features(x)
-        x = x.view(x.size(0), -1)
-        return self.proj(x)
-=======
     """Wraps the shallownet model used in GLMNet."""
 
     def __init__(self, d_model: int = 128, C: int = 62, T: int = 100,
@@ -91,7 +58,7 @@
 
     def forward(self, x: torch.Tensor) -> torch.Tensor:
         return self.model(x)
->>>>>>> 2b171985
+
 
 
 class PositionalEncoding(nn.Module):
@@ -114,49 +81,19 @@
 
 
 class myTransformer(nn.Module):
-<<<<<<< HEAD
-    def __init__(self, d_model: int = 512, *, eeg_backbone: str = "eegnet",
-                 shallownet_ckpt: str | None = None) -> None:
-        """Autoregressive transformer mapping EEG to video latents.
-
-        Parameters
-        ----------
-        d_model : int, optional
-            Dimension of the internal embeddings, by default ``512``.
-        eeg_backbone : {"eegnet", "shallownet"}, optional
-            Type of EEG encoder used before the transformer.
-        shallownet_ckpt : str, optional
-            Path to pretrained ShallowNet weights when ``eeg_backbone`` is
-            ``"shallownet"``.
-        """
-
-        super().__init__()
-        self.img_embedding = nn.Linear(4 * 36 * 64, d_model)
-        if eeg_backbone == "eegnet":
-            self.eeg_embedding = MyEEGNetEmbedding(d_model=d_model)
-        elif eeg_backbone == "shallownet":
-=======
     def __init__(self, d_model: int = 512, use_shallownet: bool = False,
                  shallownet_path: str | None = None) -> None:
         super().__init__()
         self.img_embedding = nn.Linear(4 * 36 * 64, d_model)
         if use_shallownet:
->>>>>>> 2b171985
             self.eeg_embedding = ShallowNetEmbedding(
                 d_model=d_model,
                 C=62,
                 T=100,
-<<<<<<< HEAD
-                ckpt=shallownet_ckpt,
-            )
-        else:
-            raise ValueError(f"Unsupported eeg_backbone: {eeg_backbone}")
-=======
                 weights_path=shallownet_path,
             )
         else:
             self.eeg_embedding = MyEEGNetEmbedding(d_model=d_model)
->>>>>>> 2b171985
 
         self.transformer_encoder = nn.TransformerEncoder(
             nn.TransformerEncoderLayer(d_model=d_model, nhead=4, batch_first=True),
