--- conflicted
+++ resolved
@@ -234,7 +234,6 @@
     X_val, F_val, y_val = concat_subjects(val_subj)
     X_test, F_test, y_test = concat_subjects(test_subj)
 
-<<<<<<< HEAD
     # Flatten the window dimension so each row is one EEG segment
     X_train = X_train.reshape(-1, C, T)
     F_train = F_train.reshape(-1, C, feat_dim)
@@ -247,9 +246,7 @@
     X_test = X_test.reshape(-1, C, T)
     F_test = F_test.reshape(-1, C, feat_dim)
     y_test = y_test.reshape(-1)
-
-=======
->>>>>>> b89eea12
+    
     num_channels = C
     time_len = T
 
