<<<<<<< HEAD
.PHONY: pairs p0 p1 p2
=======
.PHONY: p0 p1 p2 pairs
>>>>>>> a2848c9c

# Pass additional options with ARGS

# P0: pre-train GLMNet
p0:
	python EEGtoVideo/GLMNet/train_glmnet.py $(ARGS)

# Build npz/torch latent pairs
pairs:
	python utils/build_pairs.py $(ARGS)
	python utils/pairs_to_torch.py $(ARGS)

# P1: train Transformer with VAE and diffusion frozen
p1: pairs
	python scripts/train_transformer.py --freeze_vae --freeze_diffuser $(ARGS)

# P2: fine-tune end-to-end at low learning rate
p2:
	python scripts/finetune_end2end.py --lr 1e-5 $(ARGS)

# Build EEG/video latent pairs
pairs:
	python utils/build_pairs.py \$(ARGS)<|MERGE_RESOLUTION|>--- conflicted
+++ resolved
@@ -1,8 +1,5 @@
-<<<<<<< HEAD
-.PHONY: pairs p0 p1 p2
-=======
 .PHONY: p0 p1 p2 pairs
->>>>>>> a2848c9c
+
 
 # Pass additional options with ARGS
 
