.PHONY: p0 p1 p2 pairs

# Pass additional options with ARGS

# P0: pre-train GLMNet
p0:
	python EEGtoVideo/GLMNet/train_glmnet.py $(ARGS)

# Build npz/torch latent pairs
pairs:
	python utils/build_pairs.py $(ARGS)
	python utils/pairs_to_torch.py $(ARGS)

# P1: train Transformer with VAE and diffusion frozen
<<<<<<< HEAD
p1:
	python scripts/train_transformer.py --data ./data/latent_pairs \
	        --freeze_vae --freeze_diffuser $(ARGS)
=======
p1: pairs
	python scripts/train_transformer.py --freeze_vae --freeze_diffuser $(ARGS)
>>>>>>> a2848c9c

# P2: fine-tune end-to-end at low learning rate
p2:
	python scripts/finetune_end2end.py --lr 1e-5 $(ARGS)<|MERGE_RESOLUTION|>--- conflicted
+++ resolved
@@ -12,14 +12,9 @@
 	python utils/pairs_to_torch.py $(ARGS)
 
 # P1: train Transformer with VAE and diffusion frozen
-<<<<<<< HEAD
 p1:
 	python scripts/train_transformer.py --data ./data/latent_pairs \
 	        --freeze_vae --freeze_diffuser $(ARGS)
-=======
-p1: pairs
-	python scripts/train_transformer.py --freeze_vae --freeze_diffuser $(ARGS)
->>>>>>> a2848c9c
 
 # P2: fine-tune end-to-end at low learning rate
 p2:
