--- conflicted
+++ resolved
@@ -99,8 +99,4 @@
 Investigate on the reason why generated videos lack of contrast.
 
 ## License
-<<<<<<< HEAD
-This project is released under the [MIT License](LICENSE).
-=======
-EEG2Video is released under the MIT License. See the [LICENSE](LICENSE) file for details.
->>>>>>> e7c928b7
+This project is released under the [MIT License](LICENSE).